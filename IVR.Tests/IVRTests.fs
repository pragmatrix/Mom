--- conflicted
+++ resolved
@@ -1,360 +1,344 @@
-﻿namespace IVR.Tests
-
-open NUnit.Framework
-open FsUnit
-
-open System
-open System.Collections.Generic
-open IVR
-
-//
-// Basic Combinator and semantic tests.
-//
-
-type CancellationTracker() = 
-    
-    let mutable _disposed = false
-    
-    interface IDisposable with
-        member this.Dispose() = _disposed <- true
-
-    member this.disposed = _disposed;
-
-type Event1 = Event1
-type Event2 = Event2
-
-[<TestFixture>]
-type IVRTests() =
-
-    let withoutHost = fun _ -> ()
-    let start ivr = IVR.start withoutHost ivr
-    let step ivr = IVR.step withoutHost ivr
-
-    //
-    // Automatic cancellation of Active ivrs.
-    //
-
-    [<Test>]
-    member this.disposeIsCalledInASequentialIVR() = 
-        let ct = new CancellationTracker()
-
-        let a = ivr {
-            use x = ct
-            return 0
-        }
-
-        start a |> IVR.resultValue |> should equal 0
-        ct.disposed |> should equal true
-
-
-    [<Test>]
-    member this.ivrIsCancelledInASequentialIVRSurroundingAWait() = 
-        let ct = new CancellationTracker()
-
-        let a = ivr {
-            use x = ct
-            do! IVR.waitFor' (fun (Event1) -> true)
-            return 0
-        }
-
-        let started = start a
-        ct.disposed |> should equal false
-        step Event1 started |> ignore
-        ct.disposed |> should equal true
-
-    [<Test>]
-    member this.``par: right ivr is cancelled when left throws an exception``() = 
-        let ct = new CancellationTracker()
-
-        let left = ivr {
-            do! IVR.waitFor' (fun Event1 -> true)
-            failwith "HellNo!"
-        }
-
-        let right = ivr {
-            use ct = ct
-            do! IVR.waitFor' (fun Event2 -> true)
-        }
-
-        IVR.par left right
-        |> start
-        |> step Event1 
-        |> IVR.isError
-        |> should equal true
-
-        ct.disposed |> should equal true
-
-    [<Test>]
-    member this.``par: left ivr is cancelled when right throws an exception``() = 
-        let ct = new CancellationTracker()
-
-        let left = ivr {
-            use ct = ct
-            do! IVR.waitFor' (fun Event1 -> true)
-        }
-
-        let right = ivr {
-            do! IVR.waitFor' (fun Event2 -> true)
-            failwith "HellNo!"
-        }
-
-        IVR.par left right
-        |> start
-        |> step Event2
-        |> IVR.isError
-        |> should equal true
-
-        ct.disposed |> should equal true
-
-    [<Test>]
-    member this.``par': right ivr is cancelled after left completes``() = 
-        let ct = new CancellationTracker()
-
-        let left = ivr {
-            do! IVR.waitFor' (fun Event1 -> true)
-        }
-
-        let right = ivr {
-            use ct = ct
-            do! IVR.waitFor' (fun Event2 -> true)
-        }
-
-        let test = IVR.par' left right
-        let started = start test
-        step Event1 started |> ignore
-        ct.disposed |> should equal true
-
-    [<Test>]
-    member this.``par': left ivr is cancelled after right completes``() = 
-        let ct = new CancellationTracker()
-
-        let left = ivr {
-            use ct = ct
-            do! IVR.waitFor' (fun (Event1) -> true)
-        }
-
-        let right = ivr {
-            do! IVR.waitFor' (fun (Event2) -> true)
-        }
-
-        let test = IVR.par' left right
-        let started = start test
-        step Event2 started |> ignore
-        ct.disposed |> should equal true
-
-
-    [<Test>]
-    member this.``par': left ivr is cancelled when the right one is completed after startup``() = 
-        let ct = new CancellationTracker()
-
-        let left = ivr {
-            use ct = ct
-            do! IVR.waitFor' (fun (Event1) -> true)
-        }
-
-        let right = ivr {
-            return 0
-        }
-
-        let test = IVR.par' left right
-        let started = start test
-        IVR.isCompleted started |> should equal true
-        ct.disposed |> should equal true
-
-    [<Test>]
-    member this.``lpar': first ivr is cancelled when the second one finishes first``() = 
-        let ct = new CancellationTracker()
-
-        let left = ivr {
-            use ct = ct
-            do! IVR.waitFor' (fun (Event1) -> true)
-        }
-
-        let right = ivr {
-            do! IVR.waitFor' (fun (Event2) -> true)
-        }
-
-        let r = IVR.lpar' [left; right]
-        let started = start r
-        step Event2 started |> ignore
-        ct.disposed |> should equal true
-
-    [<Test>]
-    member this.``lpar': second ivr is cancelled when the first one finishes first``() = 
-        let ct = new CancellationTracker()
-
-        let left = ivr {
-            do! IVR.waitFor' (fun (Event1) -> true)
-        }
-
-        let right = ivr {
-            use ct = ct
-            do! IVR.waitFor' (fun (Event2) -> true)
-        }
-
-        let r = IVR.lpar' [left; right]
-        let started = start r
-        step Event1 started |> ignore
-        ct.disposed |> should equal true
-
-    [<Test>]
-    member this.``computation expression: try finally handler is run on a regular completion``() =
-        let mutable x = false
-
-        let test = ivr {
-            try
-                do! IVR.waitFor' (fun Event1 -> true)
-            finally
-                x <- true
-        }
-
-        test
-        |> start
-        |> step Event1
-        |> ignore
-
-        x |> should equal true
-
-    [<Test>]
-    member this.``computation expression: try finally handler is run on an error completion``() =
-        let mutable x = false
-
-        let test = ivr {
-            try
-                do! IVR.waitFor' (fun Event1 -> true)
-                failwith "Nooooo"
-            finally
-                x <- true
-        }
-
-        test
-        |> start
-        |> step Event1
-        |> ignore
-
-        x |> should equal true
-
-    [<Test>]
-    member this.``computation expression: try finally handler is run on an error completion at startup time``() =
-        let mutable x = false
-
-        let test = ivr {
-            try
-                failwith "Nooooo"
-            finally
-                x <- true
-        }
-
-        test
-        |> start
-        |> ignore
-
-        x |> should equal true
-
-    [<Test>]
-    member this.``computation expression: handle exception at startup time``() =
-        let mutable x = false
-
-        let test = ivr {
-            try
-                failwith "Nooooo"
-                return 0
-            with e ->
-                return 1
-        }
-
-        test
-        |> start
-        |> IVR.result
-        |> should equal (Result 1)
-
-    [<Test>]
-    member this.``computation expression: handle exception at runtime``() =
-        let mutable x = false
-
-        let test = ivr {
-            try
-                do! IVR.waitFor' (fun Event1 -> true)
-                failwith "Nooooo"
-                return 0
-            with e ->
-                return 1
-        }
-
-        test
-        |> start
-        |> step Event1
-        |> IVR.result
-        |> should equal (Result 1)
-
-    [<Test>]
-    member this.``host properly cancels its ivr if it gets disposed asynchronously``() =
-        let ct = new CancellationTracker()
-
-        let ivr = ivr {
-            use ct = ct
-            do! IVR.waitFor' (fun (Event1) -> true)
-        }
-
-        let host = Host.newHost()
-
-        async {
-            try
-                host.run ivr |> ignore
-            with Cancelled ->
-                ()
-        } |> Async.Start
-
-        (host :> IDisposable).Dispose();
-
-        // wait a while... tbd: this makes this test brittle and should be fixed
-        Async.Sleep(100) |> Async.RunSynchronously
-
-<<<<<<< HEAD
-        ct.disposed |> should equal true
-
-=======
-        ct.disposed |> should equal true
-
-    [<Test>]
-    member this.``computation expression: yield sends a command to the host``() =
-        let myHost = Queue()
-        
-        let test = ivr {
-            yield 0
-        } 
-
-        test
-        |> IVR.start myHost.Enqueue
-        |> ignore
-
-        myHost |> should equal [0]
-
-
-    [<Test>]
-    member this.``computation expression: yield sends combined commands to the host in the right order``() =
-        let myHost = Queue()
-        
-        let test = ivr {
-            yield 0
-            yield 1
-        } 
-
-        test
-        |> IVR.start myHost.Enqueue
-        |> ignore
-
-        myHost |> should equal [0;1]
-
-
-
-
-
-
-
-
-    
-
-
-
->>>>>>> 8b12af77
+﻿namespace IVR.Tests
+
+open NUnit.Framework
+open FsUnit
+
+open System
+open System.Collections.Generic
+open IVR
+
+//
+// Basic Combinator and semantic tests.
+//
+
+type CancellationTracker() = 
+    
+    let mutable _disposed = false
+    
+    interface IDisposable with
+        member this.Dispose() = _disposed <- true
+
+    member this.disposed = _disposed;
+
+type Event1 = Event1
+type Event2 = Event2
+
+[<TestFixture>]
+type IVRTests() =
+
+    let withoutHost = fun _ -> ()
+    let start ivr = IVR.start withoutHost ivr
+    let step ivr = IVR.step withoutHost ivr
+
+    //
+    // Automatic cancellation of Active ivrs.
+    //
+
+    [<Test>]
+    member this.disposeIsCalledInASequentialIVR() = 
+        let ct = new CancellationTracker()
+
+        let a = ivr {
+            use x = ct
+            return 0
+        }
+
+        start a |> IVR.resultValue |> should equal 0
+        ct.disposed |> should equal true
+
+
+    [<Test>]
+    member this.ivrIsCancelledInASequentialIVRSurroundingAWait() = 
+        let ct = new CancellationTracker()
+
+        let a = ivr {
+            use x = ct
+            do! IVR.waitFor' (fun (Event1) -> true)
+            return 0
+        }
+
+        let started = start a
+        ct.disposed |> should equal false
+        step Event1 started |> ignore
+        ct.disposed |> should equal true
+
+    [<Test>]
+    member this.``par: right ivr is cancelled when left throws an exception``() = 
+        let ct = new CancellationTracker()
+
+        let left = ivr {
+            do! IVR.waitFor' (fun Event1 -> true)
+            failwith "HellNo!"
+        }
+
+        let right = ivr {
+            use ct = ct
+            do! IVR.waitFor' (fun Event2 -> true)
+        }
+
+        IVR.par left right
+        |> start
+        |> step Event1 
+        |> IVR.isError
+        |> should equal true
+
+        ct.disposed |> should equal true
+
+    [<Test>]
+    member this.``par: left ivr is cancelled when right throws an exception``() = 
+        let ct = new CancellationTracker()
+
+        let left = ivr {
+            use ct = ct
+            do! IVR.waitFor' (fun Event1 -> true)
+        }
+
+        let right = ivr {
+            do! IVR.waitFor' (fun Event2 -> true)
+            failwith "HellNo!"
+        }
+
+        IVR.par left right
+        |> start
+        |> step Event2
+        |> IVR.isError
+        |> should equal true
+
+        ct.disposed |> should equal true
+
+    [<Test>]
+    member this.``par': right ivr is cancelled after left completes``() = 
+        let ct = new CancellationTracker()
+
+        let left = ivr {
+            do! IVR.waitFor' (fun Event1 -> true)
+        }
+
+        let right = ivr {
+            use ct = ct
+            do! IVR.waitFor' (fun Event2 -> true)
+        }
+
+        let test = IVR.par' left right
+        let started = start test
+        step Event1 started |> ignore
+        ct.disposed |> should equal true
+
+    [<Test>]
+    member this.``par': left ivr is cancelled after right completes``() = 
+        let ct = new CancellationTracker()
+
+        let left = ivr {
+            use ct = ct
+            do! IVR.waitFor' (fun (Event1) -> true)
+        }
+
+        let right = ivr {
+            do! IVR.waitFor' (fun (Event2) -> true)
+        }
+
+        let test = IVR.par' left right
+        let started = start test
+        step Event2 started |> ignore
+        ct.disposed |> should equal true
+
+
+    [<Test>]
+    member this.``par': left ivr is cancelled when the right one is completed after startup``() = 
+        let ct = new CancellationTracker()
+
+        let left = ivr {
+            use ct = ct
+            do! IVR.waitFor' (fun (Event1) -> true)
+        }
+
+        let right = ivr {
+            return 0
+        }
+
+        let test = IVR.par' left right
+        let started = start test
+        IVR.isCompleted started |> should equal true
+        ct.disposed |> should equal true
+
+    [<Test>]
+    member this.``lpar': first ivr is cancelled when the second one finishes first``() = 
+        let ct = new CancellationTracker()
+
+        let left = ivr {
+            use ct = ct
+            do! IVR.waitFor' (fun (Event1) -> true)
+        }
+
+        let right = ivr {
+            do! IVR.waitFor' (fun (Event2) -> true)
+        }
+
+        let r = IVR.lpar' [left; right]
+        let started = start r
+        step Event2 started |> ignore
+        ct.disposed |> should equal true
+
+    [<Test>]
+    member this.``lpar': second ivr is cancelled when the first one finishes first``() = 
+        let ct = new CancellationTracker()
+
+        let left = ivr {
+            do! IVR.waitFor' (fun (Event1) -> true)
+        }
+
+        let right = ivr {
+            use ct = ct
+            do! IVR.waitFor' (fun (Event2) -> true)
+        }
+
+        let r = IVR.lpar' [left; right]
+        let started = start r
+        step Event1 started |> ignore
+        ct.disposed |> should equal true
+
+    [<Test>]
+    member this.``computation expression: try finally handler is run on a regular completion``() =
+        let mutable x = false
+
+        let test = ivr {
+            try
+                do! IVR.waitFor' (fun Event1 -> true)
+            finally
+                x <- true
+        }
+
+        test
+        |> start
+        |> step Event1
+        |> ignore
+
+        x |> should equal true
+
+    [<Test>]
+    member this.``computation expression: try finally handler is run on an error completion``() =
+        let mutable x = false
+
+        let test = ivr {
+            try
+                do! IVR.waitFor' (fun Event1 -> true)
+                failwith "Nooooo"
+            finally
+                x <- true
+        }
+
+        test
+        |> start
+        |> step Event1
+        |> ignore
+
+        x |> should equal true
+
+    [<Test>]
+    member this.``computation expression: try finally handler is run on an error completion at startup time``() =
+        let mutable x = false
+
+        let test = ivr {
+            try
+                failwith "Nooooo"
+            finally
+                x <- true
+        }
+
+        test
+        |> start
+        |> ignore
+
+        x |> should equal true
+
+    [<Test>]
+    member this.``computation expression: handle exception at startup time``() =
+        let mutable x = false
+
+        let test = ivr {
+            try
+                failwith "Nooooo"
+                return 0
+            with e ->
+                return 1
+        }
+
+        test
+        |> start
+        |> IVR.result
+        |> should equal (Result 1)
+
+    [<Test>]
+    member this.``computation expression: handle exception at runtime``() =
+        let mutable x = false
+
+        let test = ivr {
+            try
+                do! IVR.waitFor' (fun Event1 -> true)
+                failwith "Nooooo"
+                return 0
+            with e ->
+                return 1
+        }
+
+        test
+        |> start
+        |> step Event1
+        |> IVR.result
+        |> should equal (Result 1)
+
+    [<Test>]
+    member this.``host properly cancels its ivr if it gets disposed asynchronously``() =
+        let ct = new CancellationTracker()
+
+        let ivr = ivr {
+            use ct = ct
+            do! IVR.waitFor' (fun (Event1) -> true)
+        }
+
+        let host = Host.newHost()
+
+        async {
+            try
+                host.run ivr |> ignore
+            with Cancelled ->
+                ()
+        } |> Async.Start
+
+        (host :> IDisposable).Dispose();
+
+        // wait a while... tbd: this makes this test brittle and should be fixed
+        Async.Sleep(100) |> Async.RunSynchronously
+
+        ct.disposed |> should equal true
+
+    [<Test>]
+    member this.``computation expression: yield sends a command to the host``() =
+        let myHost = Queue()
+        
+        let test = ivr {
+            yield 0
+        } 
+
+        test
+        |> IVR.start myHost.Enqueue
+        |> ignore
+
+        myHost |> should equal [0]
+
+
+    [<Test>]
+    member this.``computation expression: yield sends combined commands to the host in the right order``() =
+        let myHost = Queue()
+        
+        let test = ivr {
+            yield 0
+            yield 1
+        } 
+
+        test
+        |> IVR.start myHost.Enqueue
+        |> ignore
+
+        myHost |> should equal [0;1]
+